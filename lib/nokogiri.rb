# -*- coding: utf-8 -*-
# Modify the PATH on windows so that the external DLLs will get loaded.
ENV['PATH'] = [File.expand_path(
  File.join(File.dirname(__FILE__), "..", "ext", "nokogiri")
), ENV['PATH']].compact.join(';') if RUBY_PLATFORM =~ /(mswin|mingw)/i

<<<<<<< HEAD
if ENV['NOKOGIRI_FFI'] 
  gem 'ffi', '>=0.3.2'
=======
if ENV['NOKOGIRI_FFI'] || RUBY_PLATFORM =~ /java/
  gem 'ffi', '>=0.4.0' unless RUBY_PLATFORM =~ /java/
>>>>>>> 4e3a08a3
  require 'ffi'
  require 'nokogiri/ffi/libxml'
else RUBY_PLATFORM =~ /java/
  require 'nokogiri/nokogiri_java'
else
  if RUBY_PLATFORM =~/(mswin|mingw)/i
    # Fat binary gems, you make the Rockin' world go round
    require "nokogiri/#{RUBY_VERSION.sub(/\.\d+$/, '')}/nokogiri"
  else
    require 'nokogiri/nokogiri'
  end
end

require 'nokogiri/version'
require 'nokogiri/version_warning'
require 'nokogiri/syntax_error'
require 'nokogiri/xml'
require 'nokogiri/xslt'
require 'nokogiri/html'
require 'nokogiri/decorators'
require 'nokogiri/css'
require 'nokogiri/html/builder'
require 'nokogiri/hpricot'

# Nokogiri parses and searches XML/HTML very quickly, and also has
# correctly implemented CSS3 selector support as well as XPath support.
#
# Parsing a document returns either a Nokogiri::XML::Document, or a
# Nokogiri::HTML::Document depending on the kind of document you parse.
#
# Here is an example:
#
#   require 'nokogiri'
#   require 'open-uri'
#
#   # Get a Nokogiri::HTML:Document for the page we’re interested in...
#
#   doc = Nokogiri::HTML(open('http://www.google.com/search?q=tenderlove'))
#
#   # Do funky things with it using Nokogiri::XML::Node methods...
#
#   ####
#   # Search for nodes by css
#   doc.css('h3.r a.l').each do |link|
#     puts link.content
#   end
#
# See Nokogiri::XML::Node#css for more information about CSS searching.
# See Nokogiri::XML::Node#xpath for more information about XPath searching.
module Nokogiri
  class << self
    ###
    # Parse an HTML or XML document.  +string+ contains the document.
    def parse string, url = nil, encoding = nil, options = nil
      doc =
        if string =~ /^\s*<[^Hh>]*html/i # Probably html
          Nokogiri::HTML.parse(string, url, encoding, options || 2145)
        else
          Nokogiri::XML.parse(string, url, encoding, options || 2159)
        end
      yield doc if block_given?
      doc
    end

    ###
    # Create a new Nokogiri::XML::DocumentFragment
    def make input = nil, opts = {}, &blk
      if input
        Nokogiri::HTML.fragment(input).children.first
      else
        Nokogiri(&blk)
      end
    end

    ###
    # Parse a document and add the Slop decorator.  The Slop decorator
    # implements method_missing such that methods may be used instead of CSS
    # or XPath.  For example:
    #
    #   doc = Nokogiri::Slop(<<-eohtml)
    #     <html>
    #       <body>
    #         <p>first</p>
    #         <p>second</p>
    #       </body>
    #     </html>
    #   eohtml
    #   assert_equal('second', doc.html.body.p[1].text)
    #
    def Slop(*args, &block)
      Nokogiri(*args, &block).slop!
    end
  end
end

###
# Parser a document contained in +args+.  Nokogiri will try to guess what
# type of document you are attempting to parse.  For more information, see
# Nokogiri.parse
#
# To specify the type of document, use Nokogiri.XML or Nokogiri.HTML.
def Nokogiri(*args, &block)
  if block_given?
    builder = Nokogiri::HTML::Builder.new(&block)
    return builder.doc.root
  else
    Nokogiri.parse(*args)
  end
end<|MERGE_RESOLUTION|>--- conflicted
+++ resolved
@@ -4,13 +4,8 @@
   File.join(File.dirname(__FILE__), "..", "ext", "nokogiri")
 ), ENV['PATH']].compact.join(';') if RUBY_PLATFORM =~ /(mswin|mingw)/i
 
-<<<<<<< HEAD
 if ENV['NOKOGIRI_FFI'] 
   gem 'ffi', '>=0.3.2'
-=======
-if ENV['NOKOGIRI_FFI'] || RUBY_PLATFORM =~ /java/
-  gem 'ffi', '>=0.4.0' unless RUBY_PLATFORM =~ /java/
->>>>>>> 4e3a08a3
   require 'ffi'
   require 'nokogiri/ffi/libxml'
 else RUBY_PLATFORM =~ /java/
