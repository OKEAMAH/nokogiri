# -*- coding: utf-8 -*-
# Modify the PATH on windows so that the external DLLs will get loaded.

require 'rbconfig'
ENV['PATH'] = [File.expand_path(
  File.join(File.dirname(__FILE__), "..", "ext", "nokogiri")
), ENV['PATH']].compact.join(';') if RbConfig::CONFIG['host_os'] =~ /(mswin|mingw)/i

if defined? RUBY_ENGINE && RUBY_ENGINE == "jruby"
  require 'isorelax.jar'
  require 'jing.jar'
  require 'nekohtml.jar'
  require 'nekodtd.jar'
  require 'xercesImpl.jar'
  require 'nokogiri/nokogiri'
else
  require 'nokogiri/nokogiri'
end

warn(<<-eowarn) if '1.8.6' == RUBY_VERSION && $VERBOSE
!!! DEPRECATION WARNING !!!
Hey Champ!  I see you're using Ruby 1.8.6!  While I applaud you for sticking to
your guns and using The One True Ruby, I have to let you know that we're going
to stop supporting 1.8.6.  I know, it's sad.  But, we just don't have time to
support every version of Ruby out there.  Whether we like it or not, time moves
forward and so does our software.

<<<<<<< HEAD
On January 1, 2011, we will no longer support 1.8.6.  If nokogiri happens to
=======
On August 1, 2010, we will no longer support Ruby 1.8.6.  If nokogiri happens to
>>>>>>> 78719fb4
work on 1.8.6 after that date, then great!  We will hownever, no longer test,
use, or endorse 1.8.6 as a supported platform.

Thanks,

  Team Nokogiri
eowarn

require 'nokogiri/version'
require 'nokogiri/version_warning'
require 'nokogiri/syntax_error'
require 'nokogiri/xml'
require 'nokogiri/xslt'
require 'nokogiri/html'
require 'nokogiri/decorators/slop'
require 'nokogiri/css'
require 'nokogiri/html/builder'

# Nokogiri parses and searches XML/HTML very quickly, and also has
# correctly implemented CSS3 selector support as well as XPath support.
#
# Parsing a document returns either a Nokogiri::XML::Document, or a
# Nokogiri::HTML::Document depending on the kind of document you parse.
#
# Here is an example:
#
#   require 'nokogiri'
#   require 'open-uri'
#
#   # Get a Nokogiri::HTML:Document for the page we’re interested in...
#
#   doc = Nokogiri::HTML(open('http://www.google.com/search?q=tenderlove'))
#
#   # Do funky things with it using Nokogiri::XML::Node methods...
#
#   ####
#   # Search for nodes by css
#   doc.css('h3.r a.l').each do |link|
#     puts link.content
#   end
#
# See Nokogiri::XML::Node#css for more information about CSS searching.
# See Nokogiri::XML::Node#xpath for more information about XPath searching.
module Nokogiri
  class << self
    ###
    # Parse an HTML or XML document.  +string+ contains the document.
    def parse string, url = nil, encoding = nil, options = nil
      doc =
        if string.respond_to?(:read) ||
          string =~ /^\s*<[^Hh>]*html/i # Probably html
          Nokogiri::HTML(
            string,
            url,
            encoding, options || XML::ParseOptions::DEFAULT_HTML
          )
        else
          Nokogiri::XML(string, url, encoding,
                        options || XML::ParseOptions::DEFAULT_XML)
        end
      yield doc if block_given?
      doc
    end

    ###
    # Create a new Nokogiri::XML::DocumentFragment
    def make input = nil, opts = {}, &blk
      if input
        Nokogiri::HTML.fragment(input).children.first
      else
        Nokogiri(&blk)
      end
    end

    ###
    # Parse a document and add the Slop decorator.  The Slop decorator
    # implements method_missing such that methods may be used instead of CSS
    # or XPath.  For example:
    #
    #   doc = Nokogiri::Slop(<<-eohtml)
    #     <html>
    #       <body>
    #         <p>first</p>
    #         <p>second</p>
    #       </body>
    #     </html>
    #   eohtml
    #   assert_equal('second', doc.html.body.p[1].text)
    #
    def Slop(*args, &block)
      Nokogiri(*args, &block).slop!
    end
  end
end

###
# Parser a document contained in +args+.  Nokogiri will try to guess what
# type of document you are attempting to parse.  For more information, see
# Nokogiri.parse
#
# To specify the type of document, use Nokogiri.XML or Nokogiri.HTML.
def Nokogiri(*args, &block)
  if block_given?
    builder = Nokogiri::HTML::Builder.new(&block)
    return builder.doc.root
  else
    Nokogiri.parse(*args)
  end
end<|MERGE_RESOLUTION|>--- conflicted
+++ resolved
@@ -25,11 +25,7 @@
 support every version of Ruby out there.  Whether we like it or not, time moves
 forward and so does our software.
 
-<<<<<<< HEAD
-On January 1, 2011, we will no longer support 1.8.6.  If nokogiri happens to
-=======
 On August 1, 2010, we will no longer support Ruby 1.8.6.  If nokogiri happens to
->>>>>>> 78719fb4
 work on 1.8.6 after that date, then great!  We will hownever, no longer test,
 use, or endorse 1.8.6 as a supported platform.
 
