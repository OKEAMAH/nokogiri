module Nokogiri
module CSS
class GeneratedTokenizer < GeneratedParser

macro
  nl        \n|\r\n|\r|\f
  w         [\s]*
  nonascii  [^\0-\177]
  num       -?([0-9]+|[0-9]*\.[0-9]+)
  unicode   \\[0-9A-Fa-f]{1,6}(\r\n|[\s])?

  escape    {unicode}|\\[^\n\r\f0-9A-Fa-f]
  nmchar    [_A-Za-z0-9-]|{nonascii}|{escape}
  nmstart   [_A-Za-z]|{nonascii}|{escape}
  ident     [-@]?({nmstart})({nmchar})*
  name      ({nmchar})+
  string1   "([^\n\r\f"]|{nl}|{nonascii}|{escape})*"
  string2   '([^\n\r\f']|{nl}|{nonascii}|{escape})*'
  string    {string1}|{string2}

rule

# [:state]  pattern  [actions]

<<<<<<< HEAD
            has\({w}        { [:HAS, text] }
=======
            has\({w}         { [:HAS, text] }
>>>>>>> 603eb11c
            {ident}\({w}     { [:FUNCTION, text] }
            {ident}          { [:IDENT, text] }
            \#{name}         { [:HASH, text] }
            {w}~={w}         { [:INCLUDES, text] }
            {w}\|={w}        { [:DASHMATCH, text] }
            {w}\^={w}        { [:PREFIXMATCH, text] }
            {w}\$={w}        { [:SUFFIXMATCH, text] }
            {w}\*={w}        { [:SUBSTRINGMATCH, text] }
            {w}!={w}         { [:NOT_EQUAL, text] }
            {w}={w}          { [:EQUAL, text] }
            {w}\)            { [:RPAREN, text] }
            {w}\[{w}         { [:LSQUARE, text] }
            {w}\]            { [:RSQUARE, text] }
            {w}\+{w}         { [:PLUS, text] }
            {w}>{w}          { [:GREATER, text] }
            {w},{w}          { [:COMMA, text] }
            {w}~{w}          { [:TILDE, text] }
            \:not\({w}       { [:NOT, text] }
            {num}            { [:NUMBER, text] }
            {w}\/\/{w}       { [:DOUBLESLASH, text] }
            {w}\/{w}         { [:SLASH, text] }
            
            U\+[0-9a-f?]{1,6}(-[0-9a-f]{1,6})?  {[:UNICODE_RANGE, text] }
            
            [\s]+            { [:S, text] }
            {string}         { [:STRING, text] }
            .                { [text, text] }
end
end
end<|MERGE_RESOLUTION|>--- conflicted
+++ resolved
@@ -22,11 +22,7 @@
 
 # [:state]  pattern  [actions]
 
-<<<<<<< HEAD
-            has\({w}        { [:HAS, text] }
-=======
             has\({w}         { [:HAS, text] }
->>>>>>> 603eb11c
             {ident}\({w}     { [:FUNCTION, text] }
             {ident}          { [:IDENT, text] }
             \#{name}         { [:HASH, text] }
