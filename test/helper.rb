--- conflicted
+++ resolved
@@ -15,14 +15,8 @@
 
 
 module Nokogiri
-<<<<<<< HEAD
-  class TestCase < Test::Unit::TestCase
-
-    ASSETS_DIR      = File.expand_path(File.join(File.dirname(__FILE__), 'files'))
-=======
   class TestCase < MiniTest::Spec
     ASSETS_DIR      = File.expand_path File.join(File.dirname(__FILE__), 'files')
->>>>>>> 603eb11c
     XML_FILE        = File.join(ASSETS_DIR, 'staff.xml')
     XSLT_FILE       = File.join(ASSETS_DIR, 'staff.xslt')
     EXSLT_FILE      = File.join(ASSETS_DIR, 'exslt.xslt')
