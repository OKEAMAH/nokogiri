# -*- ruby -*-
require 'rubygems'
require 'shellwords'
require "rake_compiler_dock"

gem 'hoe'
require 'hoe'
Hoe.plugin :debugging
Hoe.plugin :git
Hoe.plugin :gemspec
Hoe.plugin :bundler

GENERATED_PARSER    = "lib/nokogiri/css/parser.rb"
GENERATED_TOKENIZER = "lib/nokogiri/css/tokenizer.rb"

def java?
  /java/ === RUBY_PLATFORM
end

ENV['LANG'] = "en_US.UTF-8" # UBUNTU 10.04, Y U NO DEFAULT TO UTF-8?

CrossRuby = Struct.new(:version, :host) {
  def ver
    @ver ||= version[/\A[^-]+/]
  end

  def minor_ver
    @minor_ver ||= ver[/\A\d\.\d(?=\.)/]
  end

  def api_ver_suffix
    case minor_ver
    when nil
      raise "unsupported version: #{ver}"
    else
      minor_ver.delete('.') << '0'
    end
  end

  def platform
    @platform ||=
      case host
      when /\Ax86_64.*mingw32/
        'x64-mingw32'
      when /\Ai[3-6]86.*mingw32/
        'x86-mingw32'
      when /\Ax86_64.*linux/
        'x86_64-linux'
      when /\Ai[3-6]86.*linux/
        'x86-linux'
      else
        raise "unsupported host: #{host}"
      end
  end

  def windows?
    !!(platform =~ /mingw|mswin/)
  end

  def tool(name)
    (@binutils_prefix ||=
      case platform
      when 'x64-mingw32'
        'x86_64-w64-mingw32-'
      when 'x86-mingw32'
        'i686-w64-mingw32-'
      when 'x86_64-linux'
        'x86_64-linux-gnu-'
      when 'x86-linux'
        'i686-linux-gnu-'
      end) + name
  end

  def target
    case platform
    when 'x64-mingw32'
      'pei-x86-64'
    when 'x86-mingw32'
      'pei-i386'
    end
  end

  def libruby_dll
    case platform
    when 'x64-mingw32'
      "x64-msvcrt-ruby#{api_ver_suffix}.dll"
    when 'x86-mingw32'
      "msvcrt-ruby#{api_ver_suffix}.dll"
    end
  end

  def dlls
    case platform
      when /mingw32/
      [
        'kernel32.dll',
        'msvcrt.dll',
        'ws2_32.dll',
        *(case
          when ver >= '2.0.0'
            'user32.dll'
          end),
        libruby_dll,
      ]
      when /linux/
      [
        'libm.so.6',
        *(case
          when ver < '2.6.0'
            'libpthread.so.0'
          end),
        'libc.so.6',
      ]
    end
  end

  def dll_ref_versions
    case platform
      when /linux/
        {"GLIBC"=>"2.17"}
    end
  end
}

CROSS_RUBIES = File.read('.cross_rubies').lines.flat_map { |line|
  case line
  when /\A([^#]+):([^#]+)/
    CrossRuby.new($1, $2)
  else
    []
  end
}

ENV['RUBY_CC_VERSION'] ||= CROSS_RUBIES.map(&:ver).uniq.join(":")

HOE = Hoe.spec 'nokogiri' do
  developer 'Aaron Patterson', 'aaronp@rubyforge.org'
  developer 'Mike Dalessio',   'mike.dalessio@gmail.com'
  developer 'Yoko Harada',     'yokolet@gmail.com'
  developer 'Tim Elliott',     'tle@holymonkey.com'
  developer 'Akinori MUSHA',   'knu@idaemons.org'
  developer 'John Shahid',     'jvshahid@gmail.com'
  developer 'Lars Kanis',      'lars@greiz-reinsdorf.de'

  license "MIT"

  self.readme_file  = "README.md"
  self.history_file = "CHANGELOG.md"

  self.urls = {
    "home" => "https://nokogiri.org",
    "bugs" => "https://github.com/sparklemotion/nokogiri/issues",
    "doco" => "https://nokogiri.org/rdoc/index.html",
    "clog" => "https://nokogiri.org/CHANGELOG.html",
    "code" => "https://github.com/sparklemotion/nokogiri",
  }

  self.extra_rdoc_files = FileList['ext/nokogiri/*.c']

  self.clean_globs += [
    'nokogiri.gemspec',
    'lib/nokogiri/nokogiri.{bundle,jar,rb,so}',
    'lib/nokogiri/[0-9].[0-9]',
    'concourse/images/*.generated'
  ]
  self.clean_globs += Dir.glob("ports/*").reject { |d| d =~ %r{/archives$} }

  unless java?
    self.extra_deps += [
      ["mini_portile2",    "~> 2.4.0"], # keep version in sync with extconf.rb
    ]
  end

  self.extra_dev_deps += [
    ["concourse",          "~> 0.24"],
    ["hoe",                "~> 3.18"],
    ["hoe-bundler",        "~> 1.2"],
    ["hoe-debugging",      "~> 2.0"],
    ["hoe-gemspec",        "~> 1.0"],
    ["hoe-git",            "~> 1.6"],
    ["minitest",           "~> 5.8"],
    ["racc",               "~> 1.4.14"],
<<<<<<< HEAD
    ["rake",               "~> 12.0"],
    ["rake-compiler",      "~> 1.1"],
    ["rake-compiler-dock", "~> 1.0"],
=======
    ["rake",               "~> 13.0"],
    ["rake-compiler",      "~> 1.0.3"],
    ["rake-compiler-dock", "~> 0.7.0"],
>>>>>>> 0fc47ac5
    ["rexical",            "~> 1.0.5"],
    ["rubocop",            "~> 0.73"],
    ["simplecov",          "~> 0.16"],
  ]

  self.spec_extras = {
    :extensions => ["ext/nokogiri/extconf.rb"],
    :required_ruby_version => '>= 2.3.0'
  }

  self.testlib = :minitest
  self.test_prelude = 'require "helper"' # ensure simplecov gets loaded before anything else
end

# ----------------------------------------

def add_file_to_gem relative_source_path
  dest_path = File.join(gem_build_path, relative_source_path)
  dest_dir = File.dirname(dest_path)

  mkdir_p dest_dir unless Dir.exist?(dest_dir)
  rm_f dest_path if File.exist?(dest_path)
  safe_ln relative_source_path, dest_path

  HOE.spec.files << relative_source_path
end

def gem_build_path
  File.join 'pkg', HOE.spec.full_name
end

if java?
  # TODO: clean this section up.
  require "rake/javaextensiontask"
  Rake::JavaExtensionTask.new("nokogiri", HOE.spec) do |ext|
    jruby_home = RbConfig::CONFIG['prefix']
    ext.ext_dir = 'ext/java'
    ext.lib_dir = 'lib/nokogiri'
    ext.source_version = '1.6'
    ext.target_version = '1.6'
    jars = ["#{jruby_home}/lib/jruby.jar"] + FileList['lib/*.jar']
    ext.classpath = jars.map { |x| File.expand_path x }.join ':'
    ext.debug = true if ENV['JAVA_DEBUG']
  end

  task gem_build_path => [:compile] do
    add_file_to_gem 'lib/nokogiri/nokogiri.jar'
  end
else
  require "rake/extensiontask"

  HOE.spec.files.reject! { |f| f =~ %r{\.(java|jar)$} }

  dependencies = YAML.load_file("dependencies.yml")

  task gem_build_path do
    %w[libxml2 libxslt].each do |lib|
      version = dependencies[lib]["version"]
      archive = File.join("ports", "archives", "#{lib}-#{version}.tar.gz")
      add_file_to_gem archive
      patchesdir = File.join("patches", lib)
      patches = `#{['git', 'ls-files', patchesdir].shelljoin}`.split("\n").grep(/\.patch\z/)
      patches.each { |patch|
        add_file_to_gem patch
      }
      (untracked = Dir[File.join(patchesdir, '*.patch')] - patches).empty? or
        at_exit {
          untracked.each { |patch|
            puts "** WARNING: untracked patch file not added to gem: #{patch}"
          }
        }
    end
  end

  Rake::ExtensionTask.new("nokogiri", HOE.spec) do |ext|
    ext.lib_dir = File.join(*['lib', 'nokogiri', ENV['FAT_DIR']].compact)
    ext.config_options << ENV['EXTOPTS']
    ext.cross_compile  = true
    ext.cross_platform = CROSS_RUBIES.map(&:platform).uniq
    ext.cross_config_options << "--enable-cross-build"
    ext.cross_compiling do |spec|
      libs = dependencies.map { |name, dep| "#{name}-#{dep["version"]}" }.join(', ')

      spec.post_install_message = <<-EOS
Nokogiri is built with the packaged libraries: #{libs}.
      EOS
      spec.files.reject! { |path| File.fnmatch?('ports/*', path) }
    end
  end
end

# ----------------------------------------

desc "Generate css/parser.rb and css/tokenizer.rex"
task 'generate' => [GENERATED_PARSER, GENERATED_TOKENIZER]
task 'gem:spec' => 'generate' if Rake::Task.task_defined?("gem:spec")
[:compile, :check_manifest].each do |task_name|
  Rake::Task[task_name].prerequisites << GENERATED_PARSER
  Rake::Task[task_name].prerequisites << GENERATED_TOKENIZER
end

file GENERATED_PARSER => "lib/nokogiri/css/parser.y" do |t|
  sh "racc -l -o #{t.name} #{t.prerequisites.first}"
end

file GENERATED_TOKENIZER => "lib/nokogiri/css/tokenizer.rex" do |t|
  sh "rex --independent -o #{t.name} #{t.prerequisites.first}"
end

# ----------------------------------------

desc "set environment variables to build and/or test with debug options"
task :debug do
  ENV['NOKOGIRI_DEBUG'] = "true"
  ENV['CFLAGS'] ||= ""
  ENV['CFLAGS'] += " -DDEBUG"
end

task :java_debug do
  ENV['JRUBY_OPTS'] = "#{ENV['JRUBY_OPTS']} --debug --dev"
  ENV['JAVA_OPTS'] = '-Xdebug -Xrunjdwp:transport=dt_socket,address=8000,server=y,suspend=y' if ENV['JAVA_DEBUG']
end
Rake::Task[:test].prerequisites << :java_debug

task :rubocop => [:rubocop_security, :rubocop_frozen_string_literals]
task :rubocop_security do
  sh "rubocop lib --only Security"
end
task :rubocop_frozen_string_literals do
  sh "rubocop lib --auto-correct --only Style/FrozenStringLiteralComment"
end
Rake::Task[:test].prerequisites << :rubocop

if Hoe.plugins.include?(:debugging)
  ['valgrind', 'valgrind:mem', 'valgrind:mem0'].each do |task_name|
    Rake::Task["test:#{task_name}"].prerequisites << :compile
  end
end

require 'concourse'
Concourse.new("nokogiri", fly_target: "ci") do |c|
  c.add_pipeline "nokogiri", "nokogiri.yml"
  c.add_pipeline "nokogiri-pr", "nokogiri-pr.yml"
  c.add_pipeline "nokogiri-v1.10.x", "nokogiri-v1.10.x.yml"
end

# ----------------------------------------

def verify_dll(dll, cross_ruby)
  dll_imports = cross_ruby.dlls
  dump = `#{['env', 'LANG=C', cross_ruby.tool('objdump'), '-p', dll].shelljoin}`
  if cross_ruby.windows?
    raise "unexpected file format for generated dll #{dll}" unless /file format #{Regexp.quote(cross_ruby.target)}\s/ === dump
    raise "export function Init_nokogiri not in dll #{dll}" unless /Table.*\sInit_nokogiri\s/mi === dump

    # Verify that the expected DLL dependencies match the actual dependencies
    # and that no further dependencies exist.
    dll_imports_is = dump.scan(/DLL Name: (.*)$/).map(&:first).map(&:downcase).uniq
    if dll_imports_is.sort != dll_imports.sort
      raise "unexpected dll imports #{dll_imports_is.inspect} in #{dll}"
    end
  else
    # Verify that the expected so dependencies match the actual dependencies
    # and that no further dependencies exist.
    dll_imports_is = dump.scan(/NEEDED\s+(.*)/).map(&:first).uniq
    if dll_imports_is.sort != dll_imports.sort
      raise "unexpected so imports #{dll_imports_is.inspect} in #{dll} (expected #{dll_imports.inspect})"
    end

    # Verify that the expected so version requirements match the actual dependencies.
    dll_ref_versions_list = dump.scan(/0x[\da-f]+ 0x[\da-f]+ \d+ (\w+)_([\d\.]+)$/i)
    # Build a hash of library versions like {"LIBUDEV"=>"183", "GLIBC"=>"2.17"}
    dll_ref_versions_is = dll_ref_versions_list.each.with_object({}) do |(lib, ver), h|
      if !h[lib] || ver.split(".").map(&:to_i).pack("C*") > h[lib].split(".").map(&:to_i).pack("C*")
        h[lib] = ver
      end
    end
    if dll_ref_versions_is != cross_ruby.dll_ref_versions
      raise "unexpected so version requirements #{dll_ref_versions_is.inspect} in #{dll}"
    end
  end
  puts "#{dll}: Looks good!"
end

task :cross do
  rake_compiler_config_path = File.expand_path("~/.rake-compiler/config.yml")
  unless File.exists? rake_compiler_config_path
    raise "rake-compiler has not installed any cross rubies. Use rake-compiler-dock or 'rake gem:windows' for building binary windows gems."
  end
end

CROSS_RUBIES.each do |cross_ruby|
  task "tmp/#{cross_ruby.platform}/stage/lib/nokogiri/#{cross_ruby.minor_ver}/nokogiri.so" do |t|
    verify_dll t.name, cross_ruby
  end
end

namespace "gem" do
  CROSS_RUBIES.map(&:platform).uniq.each do |plat|
    desc "build native fat binary gems for windows and linux"
    multitask "native" => plat
    task plat do
      RakeCompilerDock.sh <<-EOT, platform: plat
        gem install bundler &&
        bundle &&
        rake native:#{plat} pkg/#{HOE.spec.full_name}-#{plat}.gem MAKE='nice make -j`nproc`' RUBY_CC_VERSION=#{ENV['RUBY_CC_VERSION']}
      EOT
    end
  end

  multitask "windows" => ["x86-mingw32", "x64-mingw32"]

  desc "build a jruby gem with docker"
  task "jruby" do
    RakeCompilerDock.sh "gem install bundler && bundle && rake java gem", rubyvm: 'jruby'
  end
end

require_relative "tasks/docker"
require_relative "tasks/set-version-to-timestamp"

# vim: syntax=Ruby<|MERGE_RESOLUTION|>--- conflicted
+++ resolved
@@ -180,15 +180,9 @@
     ["hoe-git",            "~> 1.6"],
     ["minitest",           "~> 5.8"],
     ["racc",               "~> 1.4.14"],
-<<<<<<< HEAD
-    ["rake",               "~> 12.0"],
+    ["rake",               "~> 13.0"],
     ["rake-compiler",      "~> 1.1"],
     ["rake-compiler-dock", "~> 1.0"],
-=======
-    ["rake",               "~> 13.0"],
-    ["rake-compiler",      "~> 1.0.3"],
-    ["rake-compiler-dock", "~> 0.7.0"],
->>>>>>> 0fc47ac5
     ["rexical",            "~> 1.0.5"],
     ["rubocop",            "~> 0.73"],
     ["simplecov",          "~> 0.16"],
